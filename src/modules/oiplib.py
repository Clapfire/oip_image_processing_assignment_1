--- conflicted
+++ resolved
@@ -49,15 +49,11 @@
 import numpy as np # for all kinds of (accelerated) matrix / numerical operations
 import matplotlib.pyplot as plt # for plotting
 import matplotlib.image as mpimg # for image handling and plotting
-<<<<<<< HEAD
 import numpy as np # for all kinds of (accelerated) matrix / numerical operations
-from scipy.signal import convolve2d
 from scipy.ndimage import rotate
 from skimage import feature # for blob
 import math
-=======
 import scipy.signal as sps
->>>>>>> 982c37b0
 
 # tkinter interface module for GUI dialogues (so far only for file opening):
 import tkinter as tk
@@ -85,11 +81,7 @@
         return (floatImage * 255).astype(np.uint8)
     return (floatImage).astype(np.uint8)
 
-<<<<<<< HEAD
-def showImage(uint8Img, title='Image', cmap='gray', fig=None, ax=None, vmin=0, vmax=255, figsize=(5,5), cbar=None):
-=======
 def showImage(uint8Img, title='Image', cmap='gray', vmin=0, vmax=255, figsize=(5,5)):
->>>>>>> 982c37b0
     """Display an image as a simple intensity map with a colorbar.
 
     Args:
@@ -106,12 +98,7 @@
         fig (matplotlib figure): The figure object of the resulting plot.
         ax (matplotlib axes): The axes object of the resulting plot.
     """
-<<<<<<< HEAD
-    if ax == None:
-        fig, ax = plt.subplots(figsize=figsize)
-=======
     fig, ax = plt.subplots(figsize= figsize)
->>>>>>> 982c37b0
     plot = ax.imshow(uint8Img, cmap=cmap, vmax=vmax, vmin=vmin)
     ax.set_title(title)
     if cbar:
