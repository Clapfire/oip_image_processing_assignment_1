--- conflicted
+++ resolved
@@ -246,7 +246,6 @@
         if np.array_equal(binImg[i], condition):
             return uint8Img[:i,:], uint8Img[i:,:]
 
-<<<<<<< HEAD
 def measurePixelSize(uint8Img, legendAnchor=(524, 15), legendLength=4e-6):
     """Calculates the size of a pixel in meters based on an image legend. The function uses a simple line scan to find the length of the legend.
 
@@ -272,8 +271,6 @@
 
     return legendLength/(xMax - xMin)
 
-# ------------------------------------------------------------------------
-=======
 def floodFill(labelImg, pixel, label):
     """Assigns a label to a connected area for a given pixel.
 
@@ -339,7 +336,6 @@
     return labelImg
 
 #------------------------------------------------------
->>>>>>> dd2cb4bd
 
 def load_image_GUI():
     ''' This function loads an image, without a given path to the file, but by
