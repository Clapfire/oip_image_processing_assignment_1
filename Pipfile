[[source]]
name = "pypi"
url = "https://pypi.org/simple"
verify_ssl = true

[dev-packages]
black = "*"

[packages]
scipy = "*"
jupyter = "*"
pillow = "*"
matplotlib = "*"
appnope = "*"
scikit-image = "*"
<<<<<<< HEAD
=======
numpy = "*"
>>>>>>> d32306c5

[requires]
python_version = "3"

[pipenv]
allow_prereleases = true<|MERGE_RESOLUTION|>--- conflicted
+++ resolved
@@ -13,10 +13,7 @@
 matplotlib = "*"
 appnope = "*"
 scikit-image = "*"
-<<<<<<< HEAD
-=======
 numpy = "*"
->>>>>>> d32306c5
 
 [requires]
 python_version = "3"
